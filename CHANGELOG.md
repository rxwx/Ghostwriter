--- conflicted
+++ resolved
@@ -4,16 +4,17 @@
 The format is based on [Keep a Changelog](https://keepachangelog.com/en/1.0.0/),
 and this project adheres to [Semantic Versioning](https://semver.org/spec/v2.0.0.html).
 
-<<<<<<< HEAD
 ## [3.2.8] - 24 May 2023
 
 ### Added
 
+* Added a popover tooltip to the dashboard calendar's events to show the full title and additional details about the event
 * Added a `get_item` filter for use in report templates that allows you to retrieve a single item from a list of items
 * Added the Sugar parser to the JavaScript to improve international date parsing
 
 ### Changed
 
+* Assignments displayed in the calendar and on the dashboard now show the project role for the assignment (Closes #311)
 * The server will now allow domains with expiration dates in the past to be checked out if auto-renew is enabled
 * Updated the pre-built Ghostwriter CLI binaries to v0.2.13
 
@@ -21,17 +22,6 @@
 
 * Fixed an issue with the domain expiration dates sorting as integers
 * Fixed an issue that could prevent releasing a domain if the domain's registrar was empty
-=======
-## [Unreleased] - 9 May 2023
-
-### Added
-
-* Added a popover tooltip to the dashboard calendar's events to show the full title and additional details about the event
-
-### Changed
-
-* Assignments displayed in the calendar and on the dashboard now show the project role for the assignment (Closes #311)
->>>>>>> 36edd890
 
 ## [v3.2.7] - 1 May 2023
 

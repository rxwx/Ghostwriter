--- conflicted
+++ resolved
@@ -1621,14 +1621,14 @@
   padding: 0;
 }
 
-<<<<<<< HEAD
 .double-check-icon:before {
   content: '\f560';
 }
 
 .flag-icon:before {
   content: '\f024';
-=======
+}
+
 .notification-bell-icon:before {
   content: '\f0f3';
 }
@@ -1636,7 +1636,6 @@
 .silenced-notification-icon:before {
   content: '\f1f6';
   color: var(--blocked-color);
->>>>>>> 50115420
 }
 
 .globe-icon:before {

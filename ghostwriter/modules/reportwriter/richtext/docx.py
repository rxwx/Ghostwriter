# Standard Libraries
import logging
import os
import random
import re

# Django Imports
from django.conf import settings

# 3rd Party Libraries
import docx
from docx.enum.dml import MSO_THEME_COLOR_INDEX
from docx.enum.text import WD_ALIGN_PARAGRAPH, WD_COLOR_INDEX
from docx.image.exceptions import UnrecognizedImageError
from docx.oxml.shared import OxmlElement, qn
from docx.shared import Inches, Pt
from docx.shared import RGBColor as DocxRgbColor
from lxml import etree

# Ghostwriter Libraries
from ghostwriter.modules.reportwriter.base import ReportExportError
from ghostwriter.modules.reportwriter.extensions import (
    IMAGE_EXTENSIONS,
    TEXT_EXTENSIONS,
)
from ghostwriter.modules.reportwriter.richtext.ooxml import (
    BaseHtmlToOOXML,
    parse_styles,
)

logger = logging.getLogger(__name__)


class HtmlToDocx(BaseHtmlToOOXML):
    """
    Converts HTML to a word document
    """

    def __init__(self, doc, p_style):
        super().__init__()
        self.doc = doc
        self.p_style = p_style

    def text(self, el, *, par=None, style={}, **kwargs):
        # Process hyperlinks on top of the usual text rules
        if par is not None and style.get("hyperlink_url"):
            # For Word, this code is modified from this issue:
            #   https://github.com/python-openxml/python-docx/issues/384
            # Get an ID from the ``document.xml.rels`` file
            part = par.part
            r_id = part.relate_to(
                style["hyperlink_url"],
                docx.opc.constants.RELATIONSHIP_TYPE.HYPERLINK,
                is_external=True,
            )
            # Create the ``w:hyperlink`` tag and add needed values
            hyperlink = docx.oxml.shared.OxmlElement("w:hyperlink")
            hyperlink.set(
                docx.oxml.shared.qn("r:id"),
                r_id,
            )
            # Create the ``w:r`` and ``w:rPr`` elements
            new_run = docx.oxml.shared.OxmlElement("w:r")
            rPr = docx.oxml.shared.OxmlElement("w:rPr")
            new_run.append(rPr)
            self.text_tracking.append_text_to_run(new_run, str(el))
            hyperlink.append(new_run)
            # Create a new Run object and add the hyperlink into it
            run = par.add_run()
            run._r.append(hyperlink)
            # A workaround for the lack of a hyperlink style
            if "Hyperlink" in self.doc.styles:
                try:
                    run.style = "Hyperlink"
                except KeyError:
                    pass
            else:
                run.font.color.theme_color = MSO_THEME_COLOR_INDEX.HYPERLINK
                run.font.underline = True
        else:
            super().text(el, par=par, style=style, **kwargs)

    def style_run(self, run, style):
        super().style_run(run, style)
        if style.get("inline_code"):
            try:
                run.style = "CodeInline"
            except KeyError:
                pass
            run.font.no_proof = True
        if style.get("highlight"):
            run.font.highlight_color = WD_COLOR_INDEX.YELLOW
        if style.get("strikethrough"):
            run.font.strike = True
        if style.get("subscript"):
            run.font.subscript = True
        if style.get("superscript"):
            run.font.superscript = True
        if style.get("font_size"):
            run.font.size = Pt(style["font_size"])
        if "font_color" in style:
            run.font.color.rgb = DocxRgbColor(*style["font_color"])

    def tag_br(self, el, *, par=None, **kwargs):
        self.text_tracking.new_block()
        if "data-gw-pagebreak" in el.attrs:
            self.doc.add_page_break()
        else:
            run = par.add_run()
            run.add_break()

    def _tag_h(self, el, **kwargs):
        heading_num = int(el.name[1:])
        self.text_tracking.new_block()
        heading_paragraph = self.doc.add_heading(el.text, heading_num)
        if "id" in el.attrs:
            run = heading_paragraph.runs[0]
            tag = run._r
            start = docx.oxml.shared.OxmlElement("w:bookmarkStart")
            start.set(docx.oxml.ns.qn("w:id"), "0")
            start.set(docx.oxml.ns.qn("w:name"), el.attrs["id"])
            tag.append(start)
            end = docx.oxml.shared.OxmlElement("w:bookmarkEnd")
            end.set(docx.oxml.ns.qn("w:id"), "0")
            end.set(docx.oxml.ns.qn("w:name"), el.attrs["id"])
            tag.append(end)

    tag_h1 = _tag_h
    tag_h2 = _tag_h
    tag_h3 = _tag_h
    tag_h4 = _tag_h
    tag_h5 = _tag_h
    tag_h6 = _tag_h

    def tag_p(self, el, *, par=None, **kwargs):
        self.text_tracking.new_block()
        if par is not None:
            # <p> nested in another block element like blockquote, use or copy the paragraph object
            if any(run.text for run in par.runs):
                # Paragraph has things in it already, make a new one but copy the style
                par = self.doc.add_paragraph(style=par.style)
        else:
            # Top level <p>
            par = self.doc.add_paragraph()
            try:
                par.style = self.p_style
            except KeyError:
                pass

        par_classes = set(el.attrs.get("class", []))
        if "left" in par_classes:
            par.alignment = WD_ALIGN_PARAGRAPH.LEFT
        if "center" in par_classes:
            par.alignment = WD_ALIGN_PARAGRAPH.CENTER
        if "right" in par_classes:
            par.alignment = WD_ALIGN_PARAGRAPH.RIGHT
        if "justify" in par_classes:
            par.alignment = WD_ALIGN_PARAGRAPH.JUSTIFY

        self.process_children(el, par=par, **kwargs)

    def tag_pre(self, el, *, par=None, **kwargs):
        if par is None:
            par = self.doc.add_paragraph()

        par.alignment = WD_ALIGN_PARAGRAPH.LEFT

        if len(el.contents) == 1 and el.contents[0].name == "code":
            content_el = el.contents[0]
        else:
            content_el = el

        self.text_tracking.new_block()
        self.text_tracking.in_pre = True
        try:
            self.process_children(content_el, par=par, **kwargs)
        finally:
            self.text_tracking.in_pre = False

        try:
            par.style = "CodeBlock"
        except KeyError:
            for run in par.runs:
                run.font.name = "Courier New"
                run.font.no_proof = True

    def tag_ul(self, el, *, par=None, list_level=None, list_tracking=None, **kwargs):
        if list_tracking is None:
            list_tracking = ListTracking()
            assert list_level is None
            this_list_level = 0
        else:
            assert list_level is not None
            this_list_level = list_level + 1

        is_ordered = el.name == "ol"

        # Create paragraphs for each list item
        for child in el.children:
            if child.name != "li":
                # TODO: log
                continue
            par = self.doc.add_paragraph()
            self.text_tracking.new_block()
            list_tracking.add_paragraph(par, this_list_level, is_ordered)
            self.process_children(
                child.children,
                par=par,
                list_level=this_list_level,
                list_tracking=list_tracking,
                **kwargs,
            )

        if this_list_level == 0:
            list_tracking.create(self.doc)

    tag_ol = tag_ul

    def tag_blockquote(self, el, par=None, **kwargs):
        # TODO: if done in a list, this won't preserve the level.
        # Not sure how to do that, since this requires a new paragraph.
        par = self.doc.add_paragraph()
        self.text_tracking.new_block()
        try:
            par.style = "Blockquote"
        except KeyError:
            pass
        self.process_children(el.children, par=par, **kwargs)

    def create_table(self, rows, cols, **kwargs):
        table = self.doc.add_table(rows=rows, cols=cols, style="Table Grid")
        self.set_autofit()
        return table

    def paragraph_for_table_cell(self, cell, td_el):
        def handle_style(key, value):
            if key == "background-color":
                shade = OxmlElement("w:shd")
                shade.set(qn("w:fill"), value.replace("#", ""))
                cell._tc.get_or_add_tcPr().append(shade)

        parse_styles(td_el.attrs.get("style", ""), handle_style)

        return next(iter(cell.paragraphs))

    def set_autofit(self):
        """
        Hotfix for lack of full autofit support for tables in `python-docx`.

        Ref: https://github.com/python-openxml/python-docx/issues/209
        """
        for t_idx, _ in enumerate(self.doc.tables):
            self.doc.tables[t_idx].autofit = True
            self.doc.tables[t_idx].allow_autofit = True
            self.doc.tables[t_idx]._tblPr.xpath("./w:tblW")[0].attrib[
                "{http://schemas.openxmlformats.org/wordprocessingml/2006/main}type"
            ] = "auto"
            for row_idx, _ in enumerate(self.doc.tables[t_idx].rows):
                for cell_idx, _ in enumerate(self.doc.tables[t_idx].rows[row_idx].cells):
                    self.doc.tables[t_idx].rows[row_idx].cells[cell_idx]._tc.tcPr.tcW.type = "auto"
                    self.doc.tables[t_idx].rows[row_idx].cells[cell_idx]._tc.tcPr.tcW.w = 0
        return self.doc


class HtmlToDocxWithEvidence(HtmlToDocx):
    """
    Augments `HtmlToDocx`, replacing marked spans with evidence figures, captions,
    and references.
    """

    def __init__(
        self,
        doc,
        *,
        p_style,
        evidences,
        figure_label: str,
        figure_prefix: str,
        figure_caption_location: str,
        table_label: str,
        table_prefix: str,
        table_caption_location: str,
        title_case_captions: bool,
        title_case_exceptions: list[str],
        border_color_width: tuple[str, float] | None,
    ):
        super().__init__(doc, p_style)
        self.evidences = evidences
        self.figure_label = figure_label
        self.figure_prefix = figure_prefix
        self.figure_caption_location = figure_caption_location
        self.table_label = table_label
        self.table_prefix = table_prefix
        self.table_caption_location = table_caption_location
        self.title_case_captions = title_case_captions
        self.title_case_exceptions = title_case_exceptions
        self.border_color_width = border_color_width
        self.plural_acronym_pattern = re.compile(r"^[^a-z]+(:?s|'s)$")

    def text(self, el, *, par=None, **kwargs):
        if par is not None and getattr(par, "_gw_is_caption", False):
            el = self.title_except(el)
        return super().text(el, par=par, **kwargs)

    def tag_span(self, el, *, par, **kwargs):
        if "data-gw-evidence" in el.attrs:
            try:
                evidence = self.evidences[int(el.attrs["data-gw-evidence"])]
            except (KeyError, ValueError):
                return
            self.make_evidence(par, evidence)
        elif "data-gw-caption" in el.attrs:
            ref_name = el.attrs["data-gw-caption"]
            self.make_caption(par, self.figure_label, ref_name or None)
            par.add_run(self.figure_prefix)
        elif "data-gw-ref" in el.attrs:
            ref_name = el.attrs["data-gw-ref"]
            self.text_tracking.force_emit_pending_segment_break()
            self.make_cross_ref(par, ref_name)
        else:
            super().tag_span(el, par=par, **kwargs)

    def tag_table(self, el, **kwargs):
<<<<<<< HEAD
        caption = next((child for child in el.children if child.name == "caption"), None)

        if self.table_caption_location != "top":
            super().tag_table(el, **kwargs)

        par_caption = self.doc.add_paragraph()
        self.make_caption(par_caption, self.table_label, None)
=======
        if self.table_caption_location == "top":
            self._mk_table_caption(el)
        super().tag_table(el, **kwargs)
        if self.table_caption_location == "bottom":
            self._mk_table_caption(el)

    def _mk_table_caption(self, el):
        par_caption = self.doc.add_paragraph()
        self.make_caption(par_caption, self.table_label, None)
        caption = next((child for child in el.children if child.name == "caption"), None)
>>>>>>> 06bda0e7
        if caption is not None:
            par_caption.add_run(self.table_prefix)
            par_caption.add_run(self.title_except(caption.get_text()))

        if self.table_caption_location == "top":
            super().tag_table(el, **kwargs)

    def is_plural_acronym(self, word):
        """
        Check if a word is an all caps acronym that ends with "s" or "'s".
        """
        return re.match(self.plural_acronym_pattern, word)

    def title_except(self, s):
        """
        Title case the given string except for articles and words in the provided exceptions list and words in all caps.

        Ref: https://stackoverflow.com/a/3729957
        """
        if self.title_case_captions:
            word_list = re.split(" ", s)  # re.split behaves as expected
            final = [word_list[0].capitalize()]
            for word in word_list[1:]:
                final.append(
                    word
                    if word in self.title_case_exceptions or word.isupper() or self.is_plural_acronym(word)
                    else word.capitalize()
                )
            s = " ".join(final)
        return s

    def make_caption(self, par, label: str, ref: str | None = None):
        par._gw_is_caption = True
        try:
            par.style = "Caption"
        except KeyError:
            pass

        if ref:
            ref = f"_Ref{ref}"
        else:
            ref = f"_Ref{random.randint(10000000, 99999999)}"

        # Start a bookmark run with the figure label
        p = par._p
        bookmark_start = OxmlElement("w:bookmarkStart")
        bookmark_start.set(qn("w:name"), ref)
        bookmark_start.set(qn("w:id"), "0")
        p.append(bookmark_start)

        # Add the figure label
        par.add_run(label)

        # Append XML for a new field character run
        run = par.add_run()
        r = run._r
        fldChar = OxmlElement("w:fldChar")
        fldChar.set(qn("w:fldCharType"), "begin")
        r.append(fldChar)

        # Add field code instructions with ``instrText``
        run = par.add_run()
        r = run._r
        instrText = OxmlElement("w:instrText")
        # Sequential figure with arabic numbers
        instrText.text = f" SEQ {label} \\* ARABIC"
        r.append(instrText)

        # An optional ``separate`` value to enforce a space between label and number
        run = par.add_run()
        r = run._r
        fldChar = OxmlElement("w:fldChar")
        fldChar.set(qn("w:fldCharType"), "separate")
        r.append(fldChar)

        # Include ``#`` as a placeholder for the number when Word updates fields
        run = par.add_run("#")
        r = run._r
        # Close the field character run
        fldChar = OxmlElement("w:fldChar")
        fldChar.set(qn("w:fldCharType"), "end")
        r.append(fldChar)

        # End the bookmark after the number
        p = par._p
        bookmark_end = OxmlElement("w:bookmarkEnd")
        bookmark_end.set(qn("w:id"), "0")
        p.append(bookmark_end)

    def make_evidence(self, par, evidence):
        file_path = settings.MEDIA_ROOT + "/" + evidence["path"]
        if not os.path.exists(file_path):
            raise FileNotFoundError(file_path)

        extension = file_path.split(".")[-1].lower()
        if extension in TEXT_EXTENSIONS:
            try:
                with open(file_path, "r", encoding="utf-8") as evidence_file:
                    evidence_text = evidence_file.read()
            except UnicodeDecodeError as err:
                logger.exception(
                    "Evidence file known as %s (%s) was not recognized as a %s file.",
                    evidence["friendly_name"],
                    file_path,
                    extension,
                )
                error_msg = (
                    f'The evidence file, `{evidence["friendly_name"]},` was not recognized as a UTF-8 encoded {extension} file. '
                    "Try opening it, exporting as desired type, and re-uploading it."
                )
                raise ReportExportError(error_msg) from err

            if self.figure_caption_location == "top":
                self._mk_figure_caption(par, evidence["friendly_name"], evidence["caption"])
                par = self.doc.add_paragraph()

            par.text = evidence_text
            par.alignment = WD_ALIGN_PARAGRAPH.LEFT
            try:
                par.style = "CodeBlock"
            except KeyError:
                pass

            if self.figure_caption_location == "bottom":
                par_caption = self.doc.add_paragraph()
                self._mk_figure_caption(par_caption, evidence["friendly_name"], evidence["caption"])

        elif extension in IMAGE_EXTENSIONS:
            if self.figure_caption_location == "top":
                self._mk_figure_caption(par, evidence["friendly_name"], evidence["caption"])
                par = self.doc.add_paragraph()

            par.alignment = WD_ALIGN_PARAGRAPH.CENTER
            run = par.add_run()
            try:
                run.add_picture(file_path, width=Inches(6.5))
            except UnrecognizedImageError as e:
                logger.exception(
                    "Evidence file known as %s (%s) was not recognized as a %s file.",
                    evidence["friendly_name"],
                    file_path,
                    extension,
                )
                error_msg = (
                    f'The evidence file, `{evidence["friendly_name"]},` was not recognized as a {extension} file. '
                    "Try opening it, exporting as desired type, and re-uploading it."
                )
                raise ReportExportError(error_msg) from e

            if self.border_color_width is not None:
                border_color, border_width = self.border_color_width
                # Add the border – see Ghostwriter Wiki for documentation
                inline_class = run._r.xpath("//wp:inline")[-1]
                inline_class.attrib["distT"] = "0"
                inline_class.attrib["distB"] = "0"
                inline_class.attrib["distL"] = "0"
                inline_class.attrib["distR"] = "0"

                # Set the shape's "effect extent" attributes to the border weight
                effect_extent = OxmlElement("wp:effectExtent")
                effect_extent.set("l", str(border_width))
                effect_extent.set("t", str(border_width))
                effect_extent.set("r", str(border_width))
                effect_extent.set("b", str(border_width))
                # Insert just below ``<wp:extent>`` or it will not work
                inline_class.insert(1, effect_extent)

                # Find inline shape properties – ``pic:spPr``
                pic_data = run._r.xpath("//pic:spPr")[-1]
                # Assemble OXML for a solid border
                ln_xml = OxmlElement("a:ln")
                ln_xml.set("w", str(border_width))
                solidfill_xml = OxmlElement("a:solidFill")
                color_xml = OxmlElement("a:srgbClr")
                color_xml.set("val", border_color)
                solidfill_xml.append(color_xml)
                ln_xml.append(solidfill_xml)
                pic_data.append(ln_xml)

            if self.figure_caption_location == "bottom":
                par_caption = self.doc.add_paragraph()
                self._mk_figure_caption(par_caption, evidence["friendly_name"], evidence["caption"])

    def _mk_figure_caption(self, par_caption, ref: str | None, caption_text: str):
        self.make_caption(par_caption, self.figure_label, ref)
        par_caption.add_run(self.figure_prefix)
        par_caption.add_run(self.title_except(caption_text))

    def make_cross_ref(self, par, ref: str):
        # Start the field character run for the label and number
        run = par.add_run()
        r = run._r
        fldChar = OxmlElement("w:fldChar")
        fldChar.set(qn("w:fldCharType"), "begin")
        r.append(fldChar)

        # Add field code instructions with ``instrText`` that points to the target bookmark
        run = par.add_run()
        r = run._r
        instrText = OxmlElement("w:instrText")
        instrText.text = ' REF "_Ref{}" \\h '.format(ref.replace("\\", "\\\\").replace('"', '\\"'))
        r.append(instrText)

        # An optional ``separate`` value to enforce a space between label and number
        run = par.add_run()
        r = run._r
        fldChar = OxmlElement("w:fldChar")
        fldChar.set(qn("w:fldCharType"), "separate")
        r.append(fldChar)

        # Add runs for the figure label and number
        run = par.add_run(self.figure_label)
        # This ``#`` is a placeholder Word will replace with the figure's number
        run = par.add_run("#")

        # Close the  field character run
        run = par.add_run()
        r = run._r
        fldChar = OxmlElement("w:fldChar")
        fldChar.set(qn("w:fldCharType"), "end")
        r.append(fldChar)


class ListTracking:
    """
    Tracks a list being created, and creates the abstract and concrete ooxml numbering for it
    """

    def __init__(self):
        self.paragraphs = []
        self.level_list_is_ordered = []

    @staticmethod
    def q_w(tag):
        return etree.QName("http://schemas.openxmlformats.org/wordprocessingml/2006/main", tag)

    def add_paragraph(self, pg, level: int, is_ordered: bool):
        """
        Adds a paragraph to the list, tracking the list level and ordered/unordered type
        """
        if level > len(self.level_list_is_ordered):
            raise Exception(
                "Tried to add level {} to a list with {} existing levels".format(level, len(self.level_list_is_ordered))
            )
        if level == len(self.level_list_is_ordered):
            self.level_list_is_ordered.append(is_ordered)
        self.paragraphs.append((pg, level))

    def create(self, doc):
        """
        Creates the numbering, if needed, and assigns it to each of the paragraphs registered by `add_paragraph`.
        """
        level_list_is_ordered = self.level_list_is_ordered

        # Create a new numbering
        try:
            numbering = doc.part.numbering_part.numbering_definitions._numbering
        except NotImplementedError as e:
            raise ReportExportError("Tried to use a list in a template without list styles") from e
        last_used_id = max(
            (int(id) for id in numbering.xpath("w:abstractNum/@w:abstractNumId")),
            default=-1,
        )
        abstract_numbering_id = last_used_id + 1

        abstract_numbering = numbering.makeelement(self.q_w("abstractNum"))
        abstract_numbering.set(self.q_w("abstractNumId"), str(abstract_numbering_id))

        multi_level_type = abstract_numbering.makeelement(self.q_w("multiLevelType"))
        multi_level_type.set(self.q_w("val"), "hybridMultilevel")
        abstract_numbering.append(multi_level_type)

        for level_num, is_ordered in enumerate(level_list_is_ordered):
            # TODO: vary bullets or numbers based on level
            level = abstract_numbering.makeelement(self.q_w("lvl"))
            level.set(self.q_w("ilvl"), str(level_num))

            start = level.makeelement(self.q_w("start"))
            start.set(self.q_w("val"), "1")
            level.append(start)

            num_fmt = level.makeelement(self.q_w("numFmt"))
            lvl_text = level.makeelement(self.q_w("lvlText"))
            if is_ordered:
                num_fmt.set(self.q_w("val"), "decimal")
                lvl_text.set(self.q_w("val"), "%{}.".format(level_num + 1))
            else:
                num_fmt.set(self.q_w("val"), "bullet")
                lvl_text.set(self.q_w("val"), "")
                # lvl_text.set(self.q_w("val"), "X")
            level.append(num_fmt)
            level.append(lvl_text)

            prp = level.makeelement(self.q_w("pPr"))
            ind = prp.makeelement(self.q_w("ind"))
            ind.set(self.q_w("left"), str((level_num + 1) * 720))
            ind.set(self.q_w("hanging"), "360")
            prp.append(ind)
            level.append(prp)

            if not is_ordered:
                rpr = level.makeelement(self.q_w("rPr"))
                fonts = rpr.makeelement(self.q_w("rFonts"))
                fonts.set(self.q_w("ascii"), "Symbol")
                fonts.set(self.q_w("hAnsi"), "Symbol")
                fonts.set(self.q_w("hint"), "default")
                rpr.append(fonts)
                level.append(rpr)

            abstract_numbering.append(level)

        numbering.insert(0, abstract_numbering)
        numbering_id = numbering.add_num(abstract_numbering_id).numId

        for par, level in self.paragraphs:
            try:
                par.style = "ListParagraph"
            except KeyError:
                pass
            par._p.get_or_add_pPr().get_or_add_numPr().get_or_add_numId().val = numbering_id
            par._p.get_or_add_pPr().get_or_add_numPr().get_or_add_ilvl().val = level<|MERGE_RESOLUTION|>--- conflicted
+++ resolved
@@ -321,15 +321,6 @@
             super().tag_span(el, par=par, **kwargs)
 
     def tag_table(self, el, **kwargs):
-<<<<<<< HEAD
-        caption = next((child for child in el.children if child.name == "caption"), None)
-
-        if self.table_caption_location != "top":
-            super().tag_table(el, **kwargs)
-
-        par_caption = self.doc.add_paragraph()
-        self.make_caption(par_caption, self.table_label, None)
-=======
         if self.table_caption_location == "top":
             self._mk_table_caption(el)
         super().tag_table(el, **kwargs)
@@ -340,7 +331,6 @@
         par_caption = self.doc.add_paragraph()
         self.make_caption(par_caption, self.table_label, None)
         caption = next((child for child in el.children if child.name == "caption"), None)
->>>>>>> 06bda0e7
         if caption is not None:
             par_caption.add_run(self.table_prefix)
             par_caption.add_run(self.title_except(caption.get_text()))
